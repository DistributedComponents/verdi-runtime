--- conflicted
+++ resolved
@@ -166,16 +166,9 @@
 
   let output env o =
     let (c, out) = A.serializeOutput o in
-<<<<<<< HEAD
     try send_chunk (denote_client env c) out
-    with
+    with 
     | Not_found ->
-=======
-    let buf = Bytes.extend out 0 1 in
-    Bytes.set buf (Bytes.length out) '\n';
-    try send_to_client env (denote_client env c) buf
-    with Not_found ->
->>>>>>> 3caf47ee
       printf "output: failed to find socket for client %s" (A.serializeClientId c);
       print_newline ()
     | Disconnect s ->
@@ -214,12 +207,7 @@
 
   let input_step (fd : file_descr) (env : env) (state : A.state) =
     try
-<<<<<<< HEAD
       let buf = receive_chunk fd in
-      let str = Bytes.to_string buf in
-=======
-      let buf = read_from_client fd 1024 in
->>>>>>> 3caf47ee
       let c = undenote_client env fd in
       match A.deserializeInput buf c with
       | Some inp ->
